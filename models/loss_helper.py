# Copyright (c) Facebook, Inc. and its affiliates.
# 
# This source code is licensed under the MIT license found in the
# LICENSE file in the root directory of this source tree.

import torch
import torch.nn as nn
import numpy as np
import sys
import os
BASE_DIR = os.path.dirname(os.path.abspath(__file__))
ROOT_DIR = os.path.dirname(BASE_DIR)
sys.path.append(os.path.join(ROOT_DIR, 'utils'))
from nn_distance import nn_distance, huber_loss

FAR_THRESHOLD = 0.6
NEAR_THRESHOLD = 0.3

FAR_MATCH_THRESHOLD = 0.6
NEAR_MATCH_THRESHOLD = 0.3

FAR_COMB_THRESHOLD = 0.4
NEAR_COMB_THRESHOLD = 0.3

MASK_SURFACE_THRESHOLD = 0.3
LABEL_SURFACE_THRESHOLD = 0.3
MASK_LINE_THRESHOLD = 0.3
LABEL_LINE_THRESHOLD = 0.3

SIZE_THRESHOLD = 0.4
SIZE_FAR_THRESHOLD = 0.6

GT_VOTE_FACTOR = 3 # number of GT votes per point
OBJECTNESS_CLS_WEIGHTS = [0.2,0.8] # put larger weights on positive objectness
SEM_CLS_WEIGHTS = [0.4,0.6] # put larger weights on positive objectness
OBJECTNESS_CLS_WEIGHTS_REFINE = [0.3,0.7] # put larger weights on positive objectness

EPOCH_THRESH = 400

def compute_potential_loss(model, end_points):
    gt_potential = end_points['gt_potential']
    pert_potential = end_points['pert_potential']

    param_sum = torch.sum(model.weight.weight[0])
    
    crit = nn.MSELoss()
    pert_loss = 10e6*(param_sum - 1.0)*(param_sum - 1.0)-crit(gt_potential, pert_potential)# + 10000*(param_sum - 1.0)*(param_sum - 1.0)
    print (model.weight.weight[0])
    #import pdb;pdb.set_trace()
    
    return pert_loss


def compute_vote_loss(end_points):
    """ Compute vote loss: Match predicted votes to GT votes.

    Args:
        end_points: dict (read-only)
    
    Returns:
        vote_loss: scalar Tensor
            
    Overall idea:
        If the seed point belongs to an object (votes_label_mask == 1),
        then we require it to vote for the object center.

        Each seed point may vote for multiple translations v1,v2,v3
        A seed point may also be in the boxes of multiple objects:
        o1,o2,o3 with corresponding GT votes c1,c2,c3

        Then the loss for this seed point is:
            min(d(v_i,c_j)) for i=1,2,3 and j=1,2,3
    """

    # Load ground truth votes and assign them to seed points
    batch_size = end_points['seed_xyz'].shape[0]
    num_seed = end_points['seed_xyz'].shape[1] # B,num_seed,3
    vote_xyz = end_points['vote_xyz'] # B,num_seed*vote_factor,3
    seed_inds = end_points['seed_inds'].long() # B,num_seed in [0,num_points-1]

    # Get groundtruth votes for the seed points
    # vote_label_mask: Use gather to select B,num_seed from B,num_point
    #   non-object point has no GT vote mask = 0, object point has mask = 1
    # vote_label: Use gather to select B,num_seed,9 from B,num_point,9
    #   with inds in shape B,num_seed,9 and 9 = GT_VOTE_FACTOR * 3
    seed_gt_votes_mask = torch.gather(end_points['vote_label_mask'], 1, seed_inds)
    seed_inds_expand = seed_inds.view(batch_size,num_seed,1).repeat(1,1,3*GT_VOTE_FACTOR)
    seed_gt_votes = torch.gather(end_points['vote_label'], 1, seed_inds_expand)
    seed_gt_votes += end_points['seed_xyz'].repeat(1,1,3)

    # Compute the min of min of distance
    vote_xyz_reshape = vote_xyz.view(batch_size*num_seed, -1, 3) # from B,num_seed*vote_factor,3 to B*num_seed,vote_factor,3
    seed_gt_votes_reshape = seed_gt_votes.view(batch_size*num_seed, GT_VOTE_FACTOR, 3) # from B,num_seed,3*GT_VOTE_FACTOR to B*num_seed,GT_VOTE_FACTOR,3
    # A predicted vote to no where is not penalized as long as there is a good vote near the GT vote.
    dist1, _, dist2, _ = nn_distance(vote_xyz_reshape, seed_gt_votes_reshape, l1=True)
    votes_dist, _ = torch.min(dist2, dim=1) # (B*num_seed,vote_factor) to (B*num_seed,)
    votes_dist = votes_dist.view(batch_size, num_seed)
    vote_loss = torch.sum(votes_dist*seed_gt_votes_mask.float())/(torch.sum(seed_gt_votes_mask.float())+1e-6)
    return vote_loss

def compute_surface_center_loss(end_points, mode='_z'):
    """ Compute vote loss: Match predicted votes to GT votes.

    Args:
        end_points: dict (read-only)
    
    Returns:
        vote_loss: scalar Tensor
            
    Overall idea:
        If the seed point belongs to an object (votes_label_mask == 1),
        then we require it to vote for the object center.

        Each seed point may vote for multiple translations v1,v2,v3
        A seed point may also be in the boxes of multiple objects:
        o1,o2,o3 with corresponding GT votes c1,c2,c3

        Then the loss for this seed point is:
            min(d(v_i,c_j)) for i=1,2,3 and j=1,2,3
    """

    # Load ground truth votes and assign them to seed points
    batch_size = end_points['seed_xyz'+mode].shape[0]
    num_seed = end_points['seed_xyz'+mode].shape[1] # B,num_seed,3
    #if mode == '_z':
    #    vote_xyz = end_points['vote_z'] # B,num_seed*vote_factor,3
    #else:
    vote_xyz = end_points['vote'+mode] # B,num_seed*vote_factor,3
    seed_inds = end_points['seed_inds'+mode].long() # B,num_seed in [0,num_points-1]

    # Get groundtruth votes for the seed points
    # vote_label_mask: Use gather to select B,num_seed from B,num_point
    #   non-object point has no GT vote mask = 0, object point has mask = 1
    # vote_label: Use gather to select B,num_seed,9 from B,num_point,9
    #   with inds in shape B,num_seed,9 and 9 = GT_VOTE_FACTOR * 3
    if mode == '_line':
        seed_gt_votes_mask = torch.gather(end_points['point_line_mask'], 1, seed_inds)
    else:
        seed_gt_votes_mask = torch.gather(end_points['point_boundary_mask'+mode], 1, seed_inds)
    seed_inds_expand = seed_inds.view(batch_size,num_seed,1).repeat(1,1,3)
    if mode == '_line':
        seed_gt_votes = torch.gather(end_points['point_line_offset'], 1, seed_inds_expand)
    else:
        seed_gt_votes = torch.gather(end_points['point_boundary_offset'+mode], 1, seed_inds_expand)
    seed_gt_votes += end_points['seed_xyz'+mode]#.repeat(1,1,3)

    # Compute the min of min of distance
    vote_xyz_reshape = vote_xyz.view(batch_size*num_seed, -1, 3) # from B,num_seed*vote_factor,3 to B*num_seed,vote_factor,3
    seed_gt_votes_reshape = seed_gt_votes.view(batch_size*num_seed, 1, 3) # from B,num_seed,3*GT_VOTE_FACTOR to B*num_seed,GT_VOTE_FACTOR,3
    # A predicted vote to no where is not penalized as long as there is a good vote near the GT vote.
    dist1, _, dist2, _ = nn_distance(vote_xyz_reshape, seed_gt_votes_reshape, l1=True)
    votes_dist, _ = torch.min(dist2, dim=1) # (B*num_seed,vote_factor) to (B*num_seed,)
    votes_dist = votes_dist.view(batch_size, num_seed)
    vote_loss = torch.sum(votes_dist*seed_gt_votes_mask.float())/(torch.sum(seed_gt_votes_mask.float())+1e-6)
    return vote_loss

def compute_vote_center_loss(end_points):
    """ Compute vote loss: Match predicted votes to GT votes.

    Args:
        end_points: dict (read-only)
    
    Returns:
        vote_loss: scalar Tensor
            
    Overall idea:
        If the seed point belongs to an object (votes_label_mask == 1),
        then we require it to vote for the object center.

        Each seed point may vote for multiple translations v1,v2,v3
        A seed point may also be in the boxes of multiple objects:
        o1,o2,o3 with corresponding GT votes c1,c2,c3

        Then the loss for this seed point is:
            min(d(v_i,c_j)) for i=1,2,3 and j=1,2,3
    """

    # Load ground truth votes and assign them to seed points
    batch_size = end_points['seed_xyz'].shape[0]
    num_seed = end_points['seed_xyz'].shape[1] # B,num_seed,3
    vote_xyz = end_points['vote_xyz_center'] # B,num_seed*vote_factor,3
    seed_inds = end_points['seed_inds'].long() # B,num_seed in [0,num_points-1]

    # Get groundtruth votes for the seed points
    # vote_label_mask: Use gather to select B,num_seed from B,num_point
    #   non-object point has no GT vote mask = 0, object point has mask = 1
    # vote_label: Use gather to select B,num_seed,9 from B,num_point,9
    #   with inds in shape B,num_seed,9 and 9 = GT_VOTE_FACTOR * 3
    seed_gt_votes_mask = torch.gather(end_points['vote_label_mask'], 1, seed_inds)
    seed_inds_expand = seed_inds.view(batch_size,num_seed,1).repeat(1,1,3*GT_VOTE_FACTOR)
    seed_gt_votes = torch.gather(end_points['vote_label'], 1, seed_inds_expand)
    seed_gt_votes += end_points['seed_xyz'].repeat(1,1,3)

    # Compute the min of min of distance
    vote_xyz_reshape = vote_xyz.view(batch_size*num_seed, -1, 3) # from B,num_seed*vote_factor,3 to B*num_seed,vote_factor,3
    seed_gt_votes_reshape = seed_gt_votes.view(batch_size*num_seed, GT_VOTE_FACTOR, 3) # from B,num_seed,3*GT_VOTE_FACTOR to B*num_seed,GT_VOTE_FACTOR,3
    # A predicted vote to no where is not penalized as long as there is a good vote near the GT vote.
    dist1, _, dist2, _ = nn_distance(vote_xyz_reshape, seed_gt_votes_reshape, l1=True)
    votes_dist, _ = torch.min(dist2, dim=1) # (B*num_seed,vote_factor) to (B*num_seed,)
    votes_dist = votes_dist.view(batch_size, num_seed)
    vote_loss = torch.sum(votes_dist*seed_gt_votes_mask.float())/(torch.sum(seed_gt_votes_mask.float())+1e-6)
    return vote_loss

def compute_voxel_l2_loss(pred, target, w95, w8, w5):
    l2_loss = nn.MSELoss()(pred, target)
    
    mask = (target>0.9).float()
    p1 = pred*mask
    t1 = target*mask
    # bce_loss += nn.BCELoss()(p1, t1)
    # l1_loss += nn.L1Loss()(p1, t1)
    l2_loss += w95*nn.MSELoss(reduction='mean')(p1, t1)
    
    mask = (target>0.8).float()
    p1 = pred*mask
    t1 = target*mask
    # bce_loss += nn.BCELoss()(p1, t1)
    # l1_loss += nn.L1Loss()(p1, t1)
    l2_loss += w8*nn.MSELoss(reduction='mean')(p1, t1)
    mask = (target>0.5).float()
    p1 = pred*mask
    t1 = target*mask
    # bce_loss += nn.BCELoss()(p1, t1)
    # l1_loss += nn.L1Loss()(p1, t1)
    l2_loss += w5*nn.MSELoss(reduction='mean')(p1, t1)
    mask = (target>0.3).float()
    loss = l2_loss
    return loss

def compute_voxel_loss(pred, gt, w10=1.0, w8=0.0):
    ''' Modified focal loss. Exactly the same as CornerNet.
        Runs faster and costs a little bit more memory
      Arguments:
        pred (batch x c x h x w)
        gt_regr (batch x c x h x w)
    '''
    pos_inds = gt.eq(1).float()
    pos_inds8 = (gt>0.8).float()
    neg_inds = gt.lt(1).float()

    neg_weights = torch.pow(1 - gt, 4)
    loss = 0

    pos_loss = w10*torch.log(pred) * torch.pow(1 - pred, 2) * pos_inds
    pos_loss8 = w8*torch.log(pred) * torch.pow(1 - pred, 2) * pos_inds8

    neg_loss = torch.log(1 - pred) * torch.pow(pred, 2) * neg_weights * neg_inds

    num_pos  = pos_inds.float().sum()
    pos_loss = pos_loss.sum()
    neg_loss = neg_loss.sum()
    pos_loss8 = pos_loss8.sum()
    if num_pos == 0:
      loss = loss - neg_loss
    else:
      loss = loss - (pos_loss + neg_loss + pos_loss8) / num_pos
    return loss


def compute_corner_plane_loss(end_points):
    # Load ground truth votes and assign them to seed points
    batch_size = end_points['seed_xyz'].shape[0]
    num_seed = end_points['seed_xyz'].shape[1] # B,num_seed,3
    vote_xyz = end_points['vote_xyz_corner'] # B,num_seed*vote_factor,3
    seed_inds = end_points['seed_inds'].long() # B,num_seed in [0,num_points-1]

    seed_gt_votes_mask = torch.gather(end_points['plane_label_mask'], 1, seed_inds)
    
    #upper_loss = torch.sum(end_points['upper_rot'] * vote_xyz_corner, -1) + end_points['upper_off']
    #lower_loss = torch.sum(end_points['lower_rot'] * vote_xyz_corner, -1) + end_points['lower_off']
    #left_loss = torch.sum(end_points['left_rot'] * vote_xyz_corner, -1) + end_points['left_off']
    #right_loss = torch.sum(end_points['right_rot'] * vote_xyz_corner, -1) + end_points['right_off']
    #front_loss = torch.sum(end_points['front_rot'] * vote_xyz_corner, -1) + end_points['front_off']
    #back_loss = torch.sum(end_points['back_rot'] * vote_xyz_corner, -1) + end_points['back_off']
    upper_loss = vote_xyz[:,:,2] + end_points['z_off0']
    lower_loss = vote_xyz[:,:,2] + end_points['z_off1']
    left_loss = vote_xyz[:,:,0] + end_points['x_off0']
    right_loss = vote_xyz[:,:,0] + end_points['x_off1']
    front_loss = vote_xyz[:,:,1] + end_points['y_off0']
    back_loss = vote_xyz[:,:,1] + end_points['y_off1']
    
    reg_loss = torch.abs(torch.stack((upper_loss, lower_loss, left_loss, right_loss, front_loss, back_loss), -1))
    reg_dist,_ = torch.min(reg_loss, dim=-1)

    reg_loss = torch.sum(reg_dist*seed_gt_votes_mask.float())/(torch.sum(seed_gt_votes_mask.float())+1e-6)
    return reg_loss

def compute_corner_center_loss(end_points):

    vote_center = end_points['vote_xyz']
    vote_corner_center = end_points['vote_xyz_corner_center']

    reg_dist = torch.abs(vote_center - vote_corner_center)

    #reg_loss = torch.sum(reg_dist*seed_gt_votes_mask.float())/(torch.sum(seed_gt_votes_mask.float())+1e-6)
    reg_loss = torch.mean(reg_dist)
    return reg_loss

def compute_center_plane_loss(end_points):
    # Load ground truth votes and assign them to seed points
    batch_size = end_points['seed_xyz'].shape[0]
    num_seed = end_points['seed_xyz'].shape[1] # B,num_seed,3
    vote_xyz = end_points['vote_xyz'] # B,num_seed*vote_factor,3
    seed_inds = end_points['seed_inds'].long() # B,num_seed in [0,num_points-1]

    seed_gt_votes_mask = torch.gather(end_points['plane_label_mask'], 1, seed_inds)
    
    #upper_loss = torch.sum(end_points['upper_rot'] * vote_xyz, -1) + end_points['z_off0']
    #lower_loss = torch.sum(end_points['lower_rot'] * vote_xyz, -1) + end_points['lower_off']
    #left_loss = torch.sum(end_points['left_rot'] * vote_xyz, -1) + end_points['left_off']
    #right_loss = torch.sum(end_points['right_rot'] * vote_xyz, -1) + end_points['right_off']
    #front_loss = torch.sum(end_points['front_rot'] * vote_xyz, -1) + end_points['front_off']
    #back_loss = torch.sum(end_points['back_rot'] * vote_xyz, -1) + end_points['back_off']
    upper_loss = vote_xyz[:,:,2] + end_points['z_off0']
    lower_loss = vote_xyz[:,:,2] + end_points['z_off1']
    left_loss = vote_xyz[:,:,0] + end_points['x_off0']
    right_loss = vote_xyz[:,:,0] + end_points['x_off1']
    front_loss = vote_xyz[:,:,1] + end_points['y_off0']
    back_loss = vote_xyz[:,:,1] + end_points['y_off1']

    #reg_dist = torch.abs(upper_loss + lower_loss + left_loss + right_loss + front_loss + back_loss)
    reg_loss1 = torch.abs(upper_loss + lower_loss)
    reg_loss2 = torch.abs(left_loss + right_loss)
    reg_loss3 = torch.abs(front_loss + back_loss)

    reg_dist,_ = torch.min(torch.stack((reg_loss1, reg_loss2, reg_loss3), -1), -1)
    
    reg_loss = torch.sum(reg_dist*seed_gt_votes_mask.float())/(torch.sum(seed_gt_votes_mask.float())+1e-6)
    return reg_loss

def compute_plane_loss(end_points):
    # Load ground truth votes and assign them to seed points
    batch_size = end_points['seed_xyz'+'plane'].shape[0]
    num_seed = end_points['seed_xyz'+'plane'].shape[1] # B,num_seed,3
    seed_inds = end_points['seed_inds'+'plane'].long() # B,num_seed in [0,num_points-1]
    
    # Get groundtruth votes for the seed points
    # vote_label_mask: Use gather to select B,num_seed from B,num_point
    #   non-object point has no GT vote mask = 0, object point has mask = 1
    # vote_label: Use gather to select B,num_seed,9 from B,num_point,9
    #   with inds in shape B,num_seed,9 and 9 = GT_VOTE_FACTOR * 3
    seed_gt_votes_mask = torch.gather(end_points['plane_label_mask'], 1, seed_inds)
    #seed_inds_expand = seed_inds.view(batch_size,num_seed,1).repeat(1,1,3*GT_VOTE_FACTOR)
    seed_inds_expand_off = seed_inds.view(batch_size,num_seed,1).repeat(1,1,GT_VOTE_FACTOR)

    offset = end_points['plane_off']
    ### Loss for off0 regression
    #seed_off_reshape = end_points['plane_votes_offset'].contiguous().view(batch_size*num_seed, -1, 1)
    seed_off_reshape = torch.gather(end_points['plane_votes_offset'], 1, seed_inds_expand_off)
    seed_off_reshape =  seed_off_reshape.view(batch_size*num_seed, -1, 1)
    plane_off_reshape = offset.view(batch_size*num_seed, -1, 1)
    
    dist1, _, dist2, _ = nn_distance(plane_off_reshape, seed_off_reshape, l1=True)
    off_dist, _ = torch.min(dist2, dim=1)
    off_dist = off_dist.view(batch_size, num_seed)
    off_loss = torch.sum(off_dist*seed_gt_votes_mask.float())/(torch.sum(seed_gt_votes_mask.float())+1e-6)

    reg_dist = torch.abs(end_points['plane_rem'])
    reg_loss = torch.sum(reg_dist*seed_gt_votes_mask.float())/(torch.sum(seed_gt_votes_mask.float())+1e-6)
    
    return off_loss+reg_loss*5, off_loss, reg_loss*5
    #return angle_loss + sign_loss + res_loss + off0_loss + off1_loss, angle_loss, res_loss, sign_loss, off0_loss, off1_loss
    
def compute_objcue_vote_loss(end_points, mode=''):
    """ Compute vote loss: Match predicted votes to GT votes.

    Args:
        end_points: dict (read-only)
    
    Returns:
        vote_loss: scalar Tensor
            
    Overall idea:
        If the seed point belongs to an object (votes_label_mask == 1),
        then we require it to vote for the object center.

        Each seed point may vote for multiple translations v1,v2,v3
        A seed point may also be in the boxes of multiple objects:
        o1,o2,o3 with corresponding GT votes c1,c2,c3

        Then the loss for this seed point is:
            min(d(v_i,c_j)) for i=1,2,3 and j=1,2,3
    """

    # Load ground truth votes and assign them to seed points
    batch_size = end_points['seed_xyz'].shape[0]
    num_seed = end_points['seed_xyz'].shape[1] # B,num_seed,3
    seed_inds = end_points['seed_inds'].long() # B,num_seed in [0,num_points-1]

    # Get groundtruth votes for the seed points
    # vote_label_mask: Use gather to select B,num_seed from B,num_point
    #   non-object point has no GT vote mask = 0, object point has mask = 1
    # vote_label: Use gather to select B,num_seed,9 from B,num_point,9
    #   with inds in shape B,num_seed,9 and 9 = GT_VOTE_FACTOR * 3
    seed_inds_expand = seed_inds.view(batch_size,num_seed,1).repeat(1,1,3*GT_VOTE_FACTOR)

    if mode == 'normal':
        vote_xyz_corner = end_points['normal_xyz'] # B,num_seed*vote_factor,3
        seed_gt_votes_corner = torch.gather(end_points['point_layout_normal'], 1, seed_inds_expand)
    else:
        vote_xyz_corner = end_points['vote_xyz_'+mode] # B,num_seed*vote_factor,3
        seed_gt_votes_corner = torch.gather(end_points['vote_label_'+mode], 1, seed_inds_expand)
    seed_gt_votes_corner += end_points['seed_xyz'].repeat(1,1,3)

    if mode == 'plane':
        seed_gt_votes_mask = torch.gather(end_points['plane_label_mask'], 1, seed_inds)
    elif mode == 'normal':
        seed_gt_votes_mask = torch.gather(end_points['point_layout_mask'], 1, seed_inds)
    else:
        seed_gt_votes_mask = torch.gather(end_points['vote_label_mask'], 1, seed_inds)
    
    # Compute the min of min of distance
    vote_xyz_reshape_corner = vote_xyz_corner.view(batch_size*num_seed, -1, 3) # from B,num_seed*vote_factor,3 to B*num_seed,vote_factor,3
    seed_gt_votes_reshape_corner = seed_gt_votes_corner.view(batch_size*num_seed, GT_VOTE_FACTOR, 3) # from B,num_seed,3*GT_VOTE_FACTOR to B*num_seed,GT_VOTE_FACTOR,3
    # A predicted vote to no where is not penalized as long as there is a good vote near the GT vote.
    dist1_corner, _, dist2_corner, _ = nn_distance(vote_xyz_reshape_corner, seed_gt_votes_reshape_corner, l1=True)
    votes_dist_corner, _ = torch.min(dist2_corner, dim=1) # (B*num_seed,vote_factor) to (B*num_seed,)
    votes_dist_corner = votes_dist_corner.view(batch_size, num_seed)
    vote_loss_corner = torch.sum(votes_dist_corner*seed_gt_votes_mask.float())/(torch.sum(seed_gt_votes_mask.float())+1e-6)

    return vote_loss_corner

def compute_cueness_loss_nndistance(end_points, mode=''):
    """ Compute objectness loss for the proposals.

    Args:
        end_points: dict (read-only)

    Returns:
        objectness_loss: scalar Tensor
        objectness_label: (batch_size, num_seed) Tensor with value 0 or 1
        objectness_mask: (batch_size, num_seed) Tensor with value 0 or 1
        object_assignment: (batch_size, num_seed) Tensor with long int
            within [0,num_gt_object-1]
    """

    # Load ground truth votes and assign them to seed points
    batch_size = end_points['seed_xyz'].shape[0]
    num_seed = end_points['seed_xyz'].shape[1] # B,num_seed,3
    seed_inds = end_points['seed_inds'].long() # B,num_seed in [0,num_points-1]

    # Get groundtruth votes for the seed points
    # vote_label_mask: Use gather to select B,num_seed from B,num_point
    #   non-object point has no GT vote mask = 0, object point has mask = 1
    # vote_label: Use gather to select B,num_seed,9 from B,num_point,9
    #   with inds in shape B,num_seed,9 and 9 = GT_VOTE_FACTOR * 3
    seed_inds_expand = seed_inds.view(batch_size,num_seed,1).repeat(1,1,3*GT_VOTE_FACTOR)

    if mode=='center':
        vote_xyz = end_points['vote_xyz'] # B,num_seed*vote_factor,3
    else:
        vote_xyz = end_points['vote_xyz_corner_center'] # B,num_seed*vote_factor,3

    gt_center = end_points['center_label'][:,:,0:3]
    B = gt_center.shape[0]
    K = vote_xyz.shape[1]
    K2 = gt_center.shape[1]
    dist1, ind1, dist2, _ = nn_distance(vote_xyz, gt_center) # dist1: BxK, dist2: BxK2

    # Set assignment
    object_assignment = ind1 # (B,K) with values in 0,1,...,K2-1
    
    # Generate objectness label and mask
    # objectness_label: 1 if pred object center is within NEAR_THRESHOLD of any GT object
    # objectness_mask: 0 if pred object center is in gray zone (DONOTCARE), 1 otherwise
    euclidean_dist1 = torch.sqrt(dist1+1e-6)
    objectness_label = torch.zeros((B,K), dtype=torch.long).cuda()
    objectness_mask = torch.zeros((B,K)).cuda()

    euclidean_dist1 = torch.sqrt(dist1+1e-6)
    objectness_label = torch.zeros((B,K), dtype=torch.long).cuda()
    objectness_mask = torch.zeros((B,K)).cuda()

    objectness_label[euclidean_dist1<NEAR_THRESHOLD] = 1    
    objectness_mask[euclidean_dist1<NEAR_THRESHOLD] = 1
    #objectness_mask[euclidean_dist1>FAR_THRESHOLD] = 1

    # Compute objectness loss
    objectness_scores = end_points['cueness_scores'+mode]
    criterion = nn.CrossEntropyLoss(torch.Tensor(OBJECTNESS_CLS_WEIGHTS).cuda(), reduction='none')
    objectness_loss = criterion(objectness_scores.transpose(2,1), objectness_label)
    objectness_loss = torch.sum(objectness_loss * objectness_mask)/(torch.sum(objectness_mask)+1e-6)

    return objectness_loss, objectness_label, objectness_mask#, object_assignment

def compute_cueness_loss(end_points, mode=''):
    """ Compute objectness loss for the proposals.

    Args:
        end_points: dict (read-only)

    Returns:
        objectness_loss: scalar Tensor
        objectness_label: (batch_size, num_seed) Tensor with value 0 or 1
        objectness_mask: (batch_size, num_seed) Tensor with value 0 or 1
        object_assignment: (batch_size, num_seed) Tensor with long int
            within [0,num_gt_object-1]
    """

    # Load ground truth votes and assign them to seed points
    batch_size = end_points['seed_xyz'].shape[0]
    num_seed = end_points['seed_xyz'].shape[1] # B,num_seed,3
    seed_inds = end_points['seed_inds'].long() # B,num_seed in [0,num_points-1]

    seed_gt_votes_mask = torch.gather(end_points['vote_label_mask'], 1, seed_inds)
    # Get groundtruth votes for the seed points
    # vote_label_mask: Use gather to select B,num_seed from B,num_point
    #   non-object point has no GT vote mask = 0, object point has mask = 1
    # vote_label: Use gather to select B,num_seed,9 from B,num_point,9
    #   with inds in shape B,num_seed,9 and 9 = GT_VOTE_FACTOR * 3
    seed_inds_expand = seed_inds.view(batch_size,num_seed,1).repeat(1,1,3*GT_VOTE_FACTOR)

    if mode=='center':
        vote_xyz = end_points['vote_xyz'] # B,num_seed*vote_factor,3
    else:
        vote_xyz = end_points['vote_xyz_corner_center'] # B,num_seed*vote_factor,3

    seed_gt_votes = torch.gather(end_points['vote_label'], 1, seed_inds_expand)
    gt_votes = end_points['seed_xyz'] + seed_gt_votes[:,:,:3]

    B = gt_votes.shape[0]
    K = gt_votes.shape[1]
    
    diff = vote_xyz - gt_votes
    dist = torch.sum(diff**2, dim=-1)
    #dist1, ind1, dist2, _ = nn_distance(vote_xyz, gt_center) # dist1: BxK, dist2: BxK2

    # Set assignment
    #object_assignment = ind1 # (B,K) with values in 0,1,...,K2-1
    
    # Generate objectness label and mask
    # objectness_label: 1 if pred object center is within NEAR_THRESHOLD of any GT object
    # objectness_mask: 0 if pred object center is in gray zone (DONOTCARE), 1 otherwise

    euclidean_dist = torch.sqrt(dist+1e-6)
    objectness_label = torch.zeros((B,K), dtype=torch.long).cuda()
    objectness_mask = torch.zeros((B,K)).cuda()

    objectness_label[euclidean_dist<NEAR_THRESHOLD] = 1    
    objectness_mask[euclidean_dist<NEAR_THRESHOLD] = 1
    objectness_mask[euclidean_dist>FAR_THRESHOLD] = 1
    objectness_mask = objectness_mask.float() * seed_gt_votes_mask.float()
    
    # Compute objectness loss
    objectness_scores = end_points['cueness_scores'+mode]
    criterion = nn.CrossEntropyLoss(torch.Tensor(OBJECTNESS_CLS_WEIGHTS).cuda(), reduction='none')
    objectness_loss = criterion(objectness_scores.transpose(2,1), objectness_label)
    objectness_loss = torch.sum(objectness_loss * objectness_mask)/(torch.sum(objectness_mask)+1e-6)

    return objectness_loss, objectness_label, objectness_mask#, object_assignment

def compute_objectness_loss(end_points, mode=''):
    """ Compute objectness loss for the proposals.

    Args:
        end_points: dict (read-only)

    Returns:
        objectness_loss: scalar Tensor
        objectness_label: (batch_size, num_seed) Tensor with value 0 or 1
        objectness_mask: (batch_size, num_seed) Tensor with value 0 or 1
        object_assignment: (batch_size, num_seed) Tensor with long int
            within [0,num_gt_object-1]
    """ 
    # Associate proposal and GT objects by point-to-point distances
    gt_center = end_points['center_label'][:,:,0:3]
    B = gt_center.shape[0]
    K2 = gt_center.shape[1]
    
    aggregated_vote_xyz = end_points['aggregated_vote_xyz'+mode] ### Vote xyz is the same for all
    K = aggregated_vote_xyz.shape[1]

    dist1, ind1, dist2, _ = nn_distance(aggregated_vote_xyz, gt_center) # dist1: BxK, dist2: BxK2

    # Set assignment
    object_assignment = ind1 # (B,K) with values in 0,1,...,K2-1

    # Generate objectness label and mask
    # objectness_label: 1 if pred object center is within NEAR_THRESHOLD of any GT object
    # objectness_mask: 0 if pred object center is in gray zone (DONOTCARE), 1 otherwise
    euclidean_dist1 = torch.sqrt(dist1+1e-6)
    objectness_label = torch.zeros((B,K), dtype=torch.long).cuda()
    objectness_mask = torch.zeros((B,K)).cuda()
    
    ### Get the corresponding object center
    if mode == 'opt':
        obj_center = torch.gather(end_points['center_label'], 1, object_assignment.unsqueeze(-1).repeat(1,1,3))
        gt_size = torch.gather(end_points['size_label'], 1, object_assignment.unsqueeze(-1).repeat(1,1,3)) # select (B,K) from (B,K2)
        offset_x = torch.zeros_like(gt_size)
        offset_y = torch.zeros_like(gt_size)
        offset_z = torch.zeros_like(gt_size)
        offset_x[:,:,0] = gt_size[:,:,0] / 2.0
        offset_y[:,:,1] = gt_size[:,:,1] / 2.0
        offset_z[:,:,2] = gt_size[:,:,2] / 2.0        
        ### Extract the ground truth surface label here
        obj_surface_center_0 = obj_center + offset_z
        obj_surface_center_1 = obj_center - offset_z
        obj_surface_center_2 = obj_center + offset_y
        obj_surface_center_3 = obj_center - offset_y
        obj_surface_center_4 = obj_center + offset_x
        obj_surface_center_5 = obj_center - offset_x
        
        ### Extract the ground truth line label here
        obj_line_center_0 = obj_center + offset_z + offset_x
        obj_line_center_1 = obj_center + offset_z - offset_x
        obj_line_center_2 = obj_center + offset_z + offset_y
        obj_line_center_3 = obj_center + offset_z - offset_y
        
        obj_line_center_4 = obj_center - offset_z + offset_x
        obj_line_center_5 = obj_center - offset_z - offset_x
        obj_line_center_6 = obj_center - offset_z + offset_y
        obj_line_center_7 = obj_center - offset_z - offset_y

        obj_line_center_8 = obj_center + offset_x + offset_y
        obj_line_center_9 = obj_center + offset_x - offset_y
        obj_line_center_10 = obj_center - offset_x + offset_y
        obj_line_center_11 = obj_center - offset_x - offset_y

        obj_surface_center = torch.cat((obj_surface_center_0, obj_surface_center_1, obj_surface_center_2, obj_surface_center_3, obj_surface_center_4, obj_surface_center_5), dim=1)
        obj_line_center = torch.cat((obj_line_center_0, obj_line_center_1, obj_line_center_2, obj_line_center_3, obj_line_center_4, obj_line_center_5, obj_line_center_6, obj_line_center_7, obj_line_center_8, obj_line_center_9, obj_line_center_10, obj_line_center_11), dim=1)

        pred_surface_center = end_points['surface_center_pred']
        pred_line_center = end_points['line_center_pred']

        pred_obj_surface_center = end_points["surface_center_object"]
        pred_obj_line_center = end_points["line_center_object"]
        
        dist_surface, surface_ind, _, _ = nn_distance(obj_surface_center, pred_surface_center)
        dist_line, line_ind, _, _ = nn_distance(obj_line_center, pred_line_center)

        surface_sel = torch.gather(pred_surface_center, 1, surface_ind.unsqueeze(-1).repeat(1,1,3))
        line_sel = torch.gather(pred_line_center, 1, line_ind.unsqueeze(-1).repeat(1,1,3))
        
        euclidean_dist_surface = torch.sqrt(dist_surface+1e-6)
        euclidean_dist_line = torch.sqrt(dist_line+1e-6)
        objectness_label_surface = torch.zeros((B,K*6), dtype=torch.long).cuda()
        objectness_mask_surface = torch.zeros((B,K*6)).cuda()
        objectness_label_line = torch.zeros((B,K*12), dtype=torch.long).cuda()
        objectness_mask_line = torch.zeros((B,K*12)).cuda()

        #euclidean_dist_obj_surface = torch.sqrt(torch.sum((obj_surface_center - pred_obj_surface_center)**2, dim=-1)+1e-6)
        #euclidean_dist_obj_line = torch.sqrt(torch.sum((obj_line_center - pred_obj_line_center)**2, dim=-1)+1e-6)
        euclidean_dist_obj_surface = torch.sqrt(torch.sum((pred_obj_surface_center - surface_sel)**2, dim=-1)+1e-6)
        euclidean_dist_obj_line = torch.sqrt(torch.sum((pred_obj_line_center - line_sel)**2, dim=-1)+1e-6)

    objectness_label[euclidean_dist1<NEAR_THRESHOLD] = 1    
    objectness_mask[euclidean_dist1<NEAR_THRESHOLD] = 1
    objectness_mask[euclidean_dist1>FAR_THRESHOLD] = 1
    if mode == 'opt':
        objectness_label_surface_obj = objectness_label.repeat(1,6)
        objectness_mask_surface_obj = objectness_mask.repeat(1,6)
        objectness_label_line_obj = objectness_label.repeat(1,12)
        objectness_mask_line_obj = objectness_mask.repeat(1,12)
        
        #objectness_mask_surface[(euclidean_dist_surface<MASK_SURFACE_THRESHOLD)] = 1
        objectness_mask_surface = objectness_mask_surface_obj
        #objectness_mask_line[(euclidean_dist_line<MASK_LINE_THRESHOLD)] = 1
        objectness_mask_line = objectness_mask_line_obj
        objectness_label_surface[(euclidean_dist_obj_surface<LABEL_SURFACE_THRESHOLD)*(euclidean_dist_surface<MASK_SURFACE_THRESHOLD)] = 1
        #objectness_label_surface[(euclidean_dist_obj_surface<LABEL_SURFACE_THRESHOLD)] = 1
        objectness_label_surface *= objectness_label_surface_obj
        #objectness_label_surface = objectness_label_surface_obj
        objectness_label_line[(euclidean_dist_obj_line<LABEL_LINE_THRESHOLD)*(euclidean_dist_line<MASK_LINE_THRESHOLD)] = 1
        #objectness_label_line[(euclidean_dist_obj_line<LABEL_LINE_THRESHOLD)] = 1    
        objectness_label_line *= objectness_label_line_obj
        #objectness_label_line = objectness_label_line_obj
        
    # Compute objectness loss
    if mode == 'opt':
        objectness_scores = end_points["match_scores"]#end_points['objectness_scores'+'refine']
        temp_objectness_label = torch.cat((objectness_label_surface, objectness_label_line), 1)
        #end_points['match_gt'] = temp_objectness_label
        temp_objectness_mask = torch.cat((objectness_mask_surface, objectness_mask_line), 1)
        criterion = nn.CrossEntropyLoss(torch.Tensor(OBJECTNESS_CLS_WEIGHTS_REFINE).cuda(), reduction='none')
        objectness_loss = criterion(objectness_scores.transpose(2,1), temp_objectness_label)
        objectness_loss = torch.sum(objectness_loss * temp_objectness_mask)/(torch.sum(temp_objectness_mask)+1e-6)

        ### Temprory test
        #match_score = end_points["match_gt"]
        #match_score = match_score.view(B, -1, 12+6, 256).transpose(3,2).contiguous()
        #_, inds_obj = torch.max(match_score[:,0,:,:], -1)
        #_, inds_obj = torch.topk(match_score[:,1,:,:], k=3, dim=-1)
        #nd_points['objectness_scores'+'opt'] = torch.mean(torch.gather(match_score, -1, inds_obj.unsqueeze(1).repeat(1,2,1,1)), dim=-1).transpose(2,1).contiguous()
        #end_points['objectness_scores'+'opt'] = torch.gather(match_score, -1, inds_obj.unsqueeze(-1).transpose(2,1).unsqueeze(-1)).squeeze(-1).transpose(2,1).contiguous().squeeze(-1).float()
        return objectness_loss, objectness_label, objectness_mask, temp_objectness_label, temp_objectness_mask, object_assignment
    else:
        objectness_scores = end_points['objectness_scores'+mode]
        criterion = nn.CrossEntropyLoss(torch.Tensor(OBJECTNESS_CLS_WEIGHTS).cuda(), reduction='none')
        objectness_loss = criterion(objectness_scores.transpose(2,1), objectness_label)
        objectness_loss = torch.sum(objectness_loss * objectness_mask)/(torch.sum(objectness_mask)+1e-6)

        return objectness_loss, objectness_label, objectness_mask, object_assignment

def compute_box_and_sem_cls_loss(end_points, config, mode=''):
    """ Compute 3D bounding box and semantic classification loss.

    Args:
        end_points: dict (read-only)

    Returns:
        center_loss
        heading_cls_loss
        heading_reg_loss
        size_cls_loss
        size_reg_loss
        sem_cls_loss
    """

    num_heading_bin = config.num_heading_bin
    num_size_cluster = config.num_size_cluster
    num_class = config.num_class
    mean_size_arr = config.mean_size_arr

    object_assignment = end_points['object_assignment'+mode]
    batch_size = object_assignment.shape[0]

    # Compute center loss
    pred_center = end_points['center'+mode]
    gt_center = end_points['center_label'][:,:,0:3]
    dist1, ind1, dist2, _ = nn_distance(pred_center, gt_center) # dist1: BxK, dist2: BxK2
    box_label_mask = end_points['box_label_mask']
    objectness_label = end_points['objectness_label'+mode].float()
    centroid_reg_loss1 = \
        torch.sum(dist1*objectness_label)/(torch.sum(objectness_label)+1e-6)
    centroid_reg_loss2 = \
        torch.sum(dist2*box_label_mask)/(torch.sum(box_label_mask)+1e-6)
    center_loss = centroid_reg_loss1 + centroid_reg_loss2

    # Compute heading loss
    heading_class_label = torch.gather(end_points['heading_class_label'], 1, object_assignment) # select (B,K) from (B,K2)
    criterion_heading_class = nn.CrossEntropyLoss(reduction='none')
    heading_class_loss = criterion_heading_class(end_points['heading_scores'+mode].transpose(2,1), heading_class_label) # (B,K)
    heading_class_loss = torch.sum(heading_class_loss * objectness_label)/(torch.sum(objectness_label)+1e-6)

    heading_residual_label = torch.gather(end_points['heading_residual_label'], 1, object_assignment) # select (B,K) from (B,K2)
    heading_residual_normalized_label = heading_residual_label / (np.pi/num_heading_bin)

    # Ref: https://discuss.pytorch.org/t/convert-int-into-one-hot-format/507/3
    heading_label_one_hot = torch.cuda.FloatTensor(batch_size, heading_class_label.shape[1], num_heading_bin).zero_()
    heading_label_one_hot.scatter_(2, heading_class_label.unsqueeze(-1), 1) # src==1 so it's *one-hot* (B,K,num_heading_bin)
    heading_residual_normalized_loss = huber_loss(torch.sum(end_points['heading_residuals_normalized'+mode]*heading_label_one_hot, -1) - heading_residual_normalized_label, delta=1.0) # (B,K)
    heading_residual_normalized_loss = torch.sum(heading_residual_normalized_loss*objectness_label)/(torch.sum(objectness_label)+1e-6)

    # Compute size loss
    size_class_label = torch.gather(end_points['size_class_label'], 1, object_assignment) # select (B,K) from (B,K2)
    criterion_size_class = nn.CrossEntropyLoss(reduction='none')
    size_class_loss = criterion_size_class(end_points['size_scores'+mode].transpose(2,1), size_class_label) # (B,K)
    size_class_loss = torch.sum(size_class_loss * objectness_label)/(torch.sum(objectness_label)+1e-6)

    size_residual_label = torch.gather(end_points['size_residual_label'], 1, object_assignment.unsqueeze(-1).repeat(1,1,3)) # select (B,K,3) from (B,K2,3)
    size_label_one_hot = torch.cuda.FloatTensor(batch_size, size_class_label.shape[1], num_size_cluster).zero_()
    size_label_one_hot.scatter_(2, size_class_label.unsqueeze(-1), 1) # src==1 so it's *one-hot* (B,K,num_size_cluster)
    size_label_one_hot_tiled = size_label_one_hot.unsqueeze(-1).repeat(1,1,1,3) # (B,K,num_size_cluster,3)
    predicted_size_residual_normalized = torch.sum(end_points['size_residuals_normalized'+mode]*size_label_one_hot_tiled, 2) # (B,K,3)

    mean_size_arr_expanded = torch.from_numpy(mean_size_arr.astype(np.float32)).cuda().unsqueeze(0).unsqueeze(0) # (1,1,num_size_cluster,3) 
    mean_size_label = torch.sum(size_label_one_hot_tiled * mean_size_arr_expanded, 2) # (B,K,3)
    size_residual_label_normalized = size_residual_label / mean_size_label # (B,K,3)
    size_residual_normalized_loss = torch.mean(huber_loss(predicted_size_residual_normalized - size_residual_label_normalized, delta=1.0), -1) # (B,K,3) -> (B,K)
    size_residual_normalized_loss = torch.sum(size_residual_normalized_loss*objectness_label)/(torch.sum(objectness_label)+1e-6)

    # 3.4 Semantic cls loss
    sem_cls_label = torch.gather(end_points['sem_cls_label'], 1, object_assignment) # select (B,K) from (B,K2)
    criterion_sem_cls = nn.CrossEntropyLoss(reduction='none')
    sem_cls_loss = criterion_sem_cls(end_points['sem_cls_scores'+mode].transpose(2,1), sem_cls_label) # (B,K)
    sem_cls_loss = torch.sum(sem_cls_loss * objectness_label)/(torch.sum(objectness_label)+1e-6)

    return center_loss, heading_class_loss, heading_residual_normalized_loss, size_class_loss, size_residual_normalized_loss, sem_cls_loss

def compute_boxsem_loss(end_points, config, mode=''):
    """ Compute 3D bounding box and semantic classification loss.

    Args:
        end_points: dict (read-only)

    Returns:
        center_loss
        heading_cls_loss
        heading_reg_loss
        size_cls_loss
        size_reg_loss
        sem_cls_loss
    """

    num_heading_bin = config.num_heading_bin
    num_size_cluster = config.num_size_cluster
    num_class = config.num_class
    mean_size_arr = config.mean_size_arr

    # Load ground truth votes and assign them to seed points
    batch_size = end_points['seed_xyz'+mode].shape[0]
    num_seed = end_points['seed_xyz'+mode].shape[1] # B,num_seed,3
    vote_xyz = end_points['center'+mode] # B,num_seed*vote_factor,3
    seed_inds = end_points['seed_inds'+mode].long() # B,num_seed in [0,num_points-1]

    num_proposal = end_points['aggregated_vote_xyz'+mode].shape[1] # B,num_seed,3
    
    # Get groundtruth votes for the seed points
    # vote_label_mask: Use gather to select B,num_seed from B,num_point
    #   non-object point has no GT vote mask = 0, object point has mask = 1
    # vote_label: Use gather to select B,num_seed,9 from B,num_point,9
    #   with inds in shape B,num_seed,9 and 9 = GT_VOTE_FACTOR * 3
    if mode == '_line':
        seed_gt_votes_mask = torch.gather(end_points['point_line_mask'], 1, seed_inds)
    else:
        seed_gt_votes_mask = torch.gather(end_points['point_boundary_mask'+mode], 1, seed_inds)
    seed_inds_expand = seed_inds.view(batch_size,num_seed,1).repeat(1,1,3)
    if mode == '_z':
        seed_inds_expand_sem = seed_inds.view(batch_size,num_seed,1).repeat(1,1,6)
    elif mode == '_xy':
        seed_inds_expand_sem = seed_inds.view(batch_size,num_seed,1).repeat(1,1,5)
    else:
        seed_inds_expand_sem = seed_inds.view(batch_size,num_seed,1).repeat(1,1,4)
    if mode == '_line':
        seed_gt_votes = torch.gather(end_points['point_line_offset'], 1, seed_inds_expand)
        seed_gt_sem = torch.gather(end_points['point_line_sem'], 1, seed_inds_expand_sem)
    else:
        seed_gt_votes = torch.gather(end_points['point_boundary_offset'+mode], 1, seed_inds_expand)
        seed_gt_sem = torch.gather(end_points['point_boundary_sem'+mode], 1, seed_inds_expand_sem)
    seed_gt_votes += end_points['seed_xyz'+mode]#.repeat(1,1,3)

    '''
    seed_inds_expand = end_points['aggregated_vote_inds'+mode].long().view(batch_size,num_proposal,1).repeat(1,1,3*GT_VOTE_FACTOR)
    if mode == '_z':
        seed_inds_expand_sem = end_points['aggregated_vote_inds'+mode].long().view(batch_size,num_proposal,1).repeat(1,1,6*GT_VOTE_FACTOR)
    else:
        seed_inds_expand_sem = end_points['aggregated_vote_inds'+mode].long().view(batch_size,num_proposal,1).repeat(1,1,5*GT_VOTE_FACTOR)
    seed_gt_votes = torch.gather(seed_gt_votes, 1, seed_inds_expand)
    seed_gt_sem = torch.gather(seed_gt_sem, 1, seed_inds_expand_sem)
    seed_gt_votes_mask = torch.gather(seed_gt_votes_mask, 1, end_points['aggregated_vote_inds'+mode].long())
    '''
    end_points['surface_center_gt'+mode] = seed_gt_votes
    end_points['surface_sem_gt'+mode] = seed_gt_sem
    end_points['surface_mask_gt'+mode] = seed_gt_votes_mask
    
    # Compute the min of min of distance
    vote_xyz_reshape = vote_xyz.view(batch_size*num_proposal, -1, 3) # from B,num_seed*vote_factor,3 to B*num_seed,vote_factor,3
    seed_gt_votes_reshape = seed_gt_votes.view(batch_size*num_proposal, 1, 3) # from B,num_seed,3*GT_VOTE_FACTOR to B*num_seed,GT_VOTE_FACTOR,3
    # A predicted vote to no where is not penalized as long as there is a good vote near the GT vote.
    dist1, _, dist2, _ = nn_distance(vote_xyz_reshape, seed_gt_votes_reshape, l1=True)
    votes_dist, _ = torch.min(dist2, dim=1) # (B*num_seed,vote_factor) to (B*num_seed,)
    votes_dist = votes_dist.view(batch_size, num_proposal)
    center_loss = torch.sum(votes_dist*seed_gt_votes_mask.float())/(torch.sum(seed_gt_votes_mask.float())+1e-6)

    # Compute the min of min of distance
    if mode != '_line':
        size_xyz = end_points['size_residuals'+mode].contiguous() # B,num_seed*vote_factor,3
        if mode == '_z':
            size_xyz_reshape = size_xyz.view(batch_size*num_proposal, -1, 2).contiguous() # from B,num_seed*vote_factor,3 to B*num_seed,vote_factor,3
            seed_gt_votes_reshape = seed_gt_sem[:,:,3:5].view(batch_size*num_proposal, 1, 2).contiguous() # from B,num_seed,3*GT_VOTE_FACTOR to B*num_seed,GT_VOTE_FACTOR,3
        else:
            size_xyz_reshape = size_xyz.view(batch_size*num_proposal, -1, 1).contiguous()# from B,num_seed*vote_factor,3 to B*num_seed,vote_factor,3
            seed_gt_votes_reshape = seed_gt_sem[:,:,3:4].view(batch_size*num_proposal, 1, 1).contiguous() # from B,num_seed,3*GT_VOTE_FACTOR to B*num_seed,GT_VOTE_FACTOR,3
        # A predicted vote to no where is not penalized as long as there is a good vote near the GT vote.
        dist1, _, dist2, _ = nn_distance(size_xyz_reshape, seed_gt_votes_reshape, l1=True)
        size_dist, _ = torch.min(dist2, dim=1) # (B*num_seed,vote_factor) to (B*num_seed,)
        size_dist = size_dist.view(batch_size, num_proposal)
        size_loss = torch.sum(size_dist*seed_gt_votes_mask.float())/(torch.sum(seed_gt_votes_mask.float())+1e-6)    
    else:
        size_loss = torch.tensor(0)
        
    # 3.4 Semantic cls loss
    sem_cls_label = seed_gt_sem[:,:,-1].long()#torch.gather(end_points['sem_cls_label'+mode], 1, object_assignment) # select (B,K) from (B,K2)
    criterion_sem_cls = nn.CrossEntropyLoss(reduction='none')
    sem_cls_loss = criterion_sem_cls(end_points['sem_cls_scores'+mode].transpose(2,1), sem_cls_label) # (B,K)
    sem_cls_loss = torch.sum(sem_cls_loss*seed_gt_votes_mask.float())/(torch.sum(seed_gt_votes_mask.float())+1e-6)

    return center_loss, size_loss, sem_cls_loss

def compute_support_loss(end_points, config):
    num_heading_bin = config.num_heading_bin
    num_size_cluster = config.num_size_cluster
    num_class = config.num_class
    mean_size_arr = config.mean_size_arr

    object_assignment = end_points['object_assignment'+mode]
    batch_size = object_assignment.shape[0]
    
    # Compute center loss
    pred_center = end_points['center'+mode]
    gt_center = end_points['center_label'+mode][:,:,0:3]
    dist1, ind1, dist2, _ = nn_distance(pred_center, gt_center) # dist1: BxK, dist2: BxK2
    
    box_label_mask = end_points['box_label_mask'+mode]
    objectness_label = end_points['objectness_label'+mode].float()
    centroid_reg_loss1 = \
        torch.sum(dist1*objectness_label)/(torch.sum(objectness_label)+1e-6)
    centroid_reg_loss2 = \
        torch.sum(dist2*box_label_mask)/(torch.sum(box_label_mask)+1e-6)
    center_loss = centroid_reg_loss1 + centroid_reg_loss2

    # Get predicted size
    size_class_label = torch.gather(end_points['size_class_label'+mode], 1, object_assignment) # select (B,K) from (B,K2)
    criterion_size_class = nn.CrossEntropyLoss(reduction='none')
    size_class_loss = criterion_size_class(end_points['size_scores'+mode].transpose(2,1), size_class_label) # (B,K)
    size_class_loss = torch.sum(size_class_loss * objectness_label)/(torch.sum(objectness_label)+1e-6)

    size_residual_label = torch.gather(end_points['size_residual_label'+mode], 1, object_assignment.unsqueeze(-1).repeat(1,1,3)) # select (B,K,3) from (B,K2,3)
    size_label_one_hot = torch.cuda.FloatTensor(batch_size, size_class_label.shape[1], num_size_cluster).zero_()
    size_label_one_hot.scatter_(2, size_class_label.unsqueeze(-1), 1) # src==1 so it's *one-hot* (B,K,num_size_cluster)
    size_label_one_hot_tiled = size_label_one_hot.unsqueeze(-1).repeat(1,1,1,3) # (B,K,num_size_cluster,3)
    predicted_size_residual_normalized = torch.sum(end_points['size_residuals_normalized'+mode]*size_label_one_hot_tiled, 2) # (B,K,3)

    mean_size_arr_expanded = torch.from_numpy(mean_size_arr.astype(np.float32)).cuda().unsqueeze(0).unsqueeze(0) # (1,1,num_size_cluster,3) 
    mean_size_label = torch.sum(size_label_one_hot_tiled * mean_size_arr_expanded, 2) # (B,K,3)
    size_residual_label_normalized = size_residual_label / mean_size_label # (B,K,3)
    size_residual_normalized_loss = torch.mean(huber_loss(predicted_size_residual_normalized - size_residual_label_normalized, delta=1.0), -1) # (B,K,3) -> (B,K)
    size_residual_normalized_loss = torch.sum(size_residual_normalized_loss*objectness_label)/(torch.sum(objectness_label)+1e-6)

def compute_sem_cls_loss(end_points, mode):
    # 3.4 Semantic cls loss
    #sem_cls_label = torch.gather(end_points['sem_cls_label'], 1, object_assignment) # select (B,K) from (B,K2)
    # Load ground truth votes and assign them to seed points
    batch_size = end_points['seed_xyz'+mode].shape[0]
    num_seed = end_points['seed_xyz'+mode].shape[1] # B,num_seed,3
    seed_inds = end_points['seed_inds'+mode].long() # B,num_seed in [0,num_points-1]

    #seed_inds_expand = seed_inds.view(batch_size,num_seed,1).repeat(1,1,GT_VOTE_FACTOR)
    seed_inds_expand = seed_inds.view(batch_size,num_seed)#.repeat(1,1,GT_VOTE_FACTOR)

    if mode == '_line':
        seed_gt_votes_mask = torch.gather(end_points['point_line_mask'], 1, seed_inds).float()
    else:
        seed_gt_votes_mask = torch.gather(end_points['point_boundary_mask'+mode], 1, seed_inds).float()
        
    end_points['sem_mask'] = seed_gt_votes_mask

    if mode == '_line':
        sem_cls_label = torch.gather(end_points['point_line_mask'], 1, seed_inds)
    else:
        sem_cls_label = torch.gather(end_points['point_boundary_mask'+mode], 1, seed_inds)

    end_points['sub_point_sem_cls_label'+mode] = sem_cls_label
    num_class = end_points['pred_sem_class'+mode].shape[1]

    pred1 = end_points['pred_sem_class'+mode]#.transpose(2,1).contiguous().view(-1, num_class)
    
    criterion = nn.CrossEntropyLoss(torch.Tensor(SEM_CLS_WEIGHTS).cuda(), reduction='none')
    sem_loss = criterion(pred1, sem_cls_label.long())
    sem_loss = torch.mean(sem_loss.float())#/(torch.sum(seed_gt_votes_mask)+1e-6)
    #sem_loss = torch.sum(sem_loss.float() * seed_gt_votes_mask)/(torch.sum(seed_gt_votes_mask)+1e-6)

    return sem_loss
    criterion_sem_cls = nn.CrossEntropyLoss(reduction='none')

    #target1 = sem_cls_label[...,0].view(-1)
    target1 = sem_cls_label[...,0].view(-1)
    #target2 = sem_cls_label[...,1].view(-1)
    #target3 = sem_cls_label[...,2].view(-1)
    
    

    #sem_cls_loss_final1, _ = torch.min(torch.stack((sem_cls_loss1, sem_cls_loss2, sem_cls_loss3), 1), dim=1)
    #import pdb;pdb.set_trace()
    #pred2 = end_points['pred_sem_class2'].transpose(2,1).contiguous().view(-1, num_class)
    #pred3 = end_points['pred_sem_class3'].transpose(2,1).contiguous().view(-1, num_class)

    sem_cls_loss1 = criterion_sem_cls(pred1, target1)
    sem_cls_loss2 = criterion_sem_cls(pred1, target2)
    sem_cls_loss3 = criterion_sem_cls(pred1, target3)

    sem_cls_loss_final1, _ = torch.min(torch.stack((sem_cls_loss1, sem_cls_loss2, sem_cls_loss3), 1), dim=1)

    '''
    sem_cls_loss1 = torch.sum(sem_cls_loss_final1*seed_gt_votes_mask.view(-1).float())/(torch.sum(seed_gt_votes_mask.view(-1).float())+1e-6) + 0.2*torch.sum(sem_cls_loss_final1*(1.0 - seed_gt_votes_mask.view(-1)).float())/(torch.sum(1.0 - seed_gt_votes_mask.view(-1).float())+1e-6)
    sem_cls_loss2 = torch.sum(sem_cls_loss_final2*seed_gt_votes_mask.view(-1).float())/(torch.sum(seed_gt_votes_mask.view(-1).float())+1e-6) + 0.2*torch.sum(sem_cls_loss_final2*(1.0 - seed_gt_votes_mask.view(-1)).float())/(torch.sum(1.0 - seed_gt_votes_mask.view(-1).float())+1e-6)
    sem_cls_loss3 = torch.sum(sem_cls_loss_final3*seed_gt_votes_mask.view(-1).float())/(torch.sum(seed_gt_votes_mask.view(-1).float())+1e-6) + 0.2*torch.sum(sem_cls_loss_final3*(1.0 - seed_gt_votes_mask.view(-1)).float())/(torch.sum(1.0 - seed_gt_votes_mask.view(-1).float())+1e-6)
    '''
    sem_cls_loss1 = torch.sum(sem_cls_loss_final1*seed_gt_votes_mask.view(-1).float())/(torch.sum(seed_gt_votes_mask.view(-1).float())+1e-6)
    #sem_cls_loss1 = torch.mean(sem_cls_loss_final1)
    #sem_cls_loss2 = torch.sum(sem_cls_loss_final2*seed_gt_votes_mask.view(-1).float())/(torch.sum(seed_gt_votes_mask.view(-1).float())+1e-6)
    #sem_cls_loss3 = torch.sum(sem_cls_loss_final3*seed_gt_votes_mask_plane.view(-1).float())/(torch.sum(seed_gt_votes_mask_plane.view(-1).float())+1e-6)
    return sem_cls_loss1#+sem_cls_loss2+sem_cls_loss3
    

def compute_matching_loss(end_points):
    """ Compute matching loss for the centers.
    Note:
        TO BE IMPROVED. Currently waiting for hdnet to generate:
            end_points['matching_scores_surface']: [B, 256*6, 2]
            end_points['matching_scores_line']: [B, 256*12, 2]
    Args:
        end_points: dict (read-only)

    Returns:
        matching_loss: scalar Tensor
    """ 
    # surface matching
    surface_center_object = end_points['surface_center_object']
    surface_center_pred = end_points['surface_center_pred']
    B = surface_center_pred.shape[0]
    Ksurface= surface_center_object.shape[1] # 256*6
    K2surface = surface_center_pred.shape[1] # 4096 
    dist1, ind1, dist2, _ = nn_distance(surface_center_object, surface_center_pred) # dist1: BxK, dist2: BxK2

    euclidean_dist1_surface = torch.sqrt(dist1+1e-6)
    objectness_label_surface = torch.zeros((B,Ksurface), dtype=torch.long).cuda()
    objectness_mask_surface = torch.zeros((B,Ksurface)).cuda()
    objectness_label_surface[euclidean_dist1_surface<NEAR_MATCH_THRESHOLD] = 1
    objectness_mask_surface[euclidean_dist1_surface<NEAR_MATCH_THRESHOLD] = 1
    objectness_mask_surface[euclidean_dist1_surface>FAR_MATCH_THRESHOLD] = 1

    matching_scores_surface = end_points['matching_scores_surface'] # [B, 256*6, 2]
    criterion_surface = nn.CrossEntropyLoss(reduction='none')
    objectness_loss_surface = criterion_surface(matching_scores_surface.transpose(2,1), objectness_label_surface)
    objectness_loss_surface = torch.sum(objectness_loss_surface * objectness_mask_surface)/(torch.sum(objectness_mask_surface)+1e-6)

    # line matching
    line_center_object = end_points['line_center_object']
    line_center_pred = end_points['line_center_pred']
    B = line_center_pred.shape[0]
    Kline= line_center_object.shape[1] # 256*12
    K2line = line_center_pred.shape[1] # 4096 
    dist1, ind1, dist2, _ = nn_distance(line_center_object, line_center_pred) # dist1: BxK, dist2: BxK2

    euclidean_dist1_line = torch.sqrt(dist1+1e-6)
    objectness_label_line = torch.zeros((B,Kline), dtype=torch.long).cuda()
    objectness_mask_line = torch.zeros((B,Kline)).cuda()
    objectness_label_line[euclidean_dist1_line<NEAR_MATCH_THRESHOLD] = 1
    objectness_mask_line[euclidean_dist1_line<NEAR_MATCH_THRESHOLD] = 1
    objectness_mask_line[euclidean_dist1_line>FAR_MATCH_THRESHOLD] = 1

    matching_scores_line = end_points['matching_scores_line'] # [B, 256*12, 2]
    criterion_line = nn.CrossEntropyLoss(reduction='none')
    objectness_loss_line = criterion_line(matching_scores_line.transpose(2,1), objectness_label_line)
    objectness_loss_line = torch.sum(objectness_loss_line * objectness_mask_line)/(torch.sum(objectness_mask_line)+1e-6)

    matching_loss = objectness_loss_surface + objectness_loss_line

    return matching_loss




def get_loss(inputs, end_points, config, is_votenet_training, is_refine_training, net=None):
    """ Loss functions

    Args:
        end_points: dict
            {   
                seed_xyz, seed_inds, vote_xyz,
                center,
                heading_scores, heading_residuals_normalized,
                size_scores, size_residuals_normalized,
                sem_cls_scores, #seed_logits,#
                center_label,
                heading_class_label, heading_residual_label,
                size_class_label, size_residual_label,
                sem_cls_label,
                box_label_mask,
                vote_label, vote_label_mask
            }
        config: dataset config instance
    Returns:
        loss: pytorch scalar tensor
        end_points: dict
    """
    if inputs['sunrgbd']:
        wcenter = 1
        wcorner = 1
        wfocal = 0
        wl2 = 3
        w9_fcen = 100
        w8_fcen = 100
        w9_fcor = 100
        w8_fcor = 100
        
        w9_cen = 50
        w8_cen = 350
        w5_cen = 0
        w9_cor = 100
        w8_cor = 350
        w5_cor = 0
    else:
        wcenter = 1
        wcorner = 1
        wfocal = 0#2
        wl2 = 1
        w9_fcen = 30
        w8_fcen = 30
        w9_fcor = 30
        w8_fcor = 30
        
        w9_cen = 20
        w8_cen = 250
        w5_cen = 0
        w9_cor = 60
        w8_cor = 250
        w5_cor = 0

    sem_loss_z = compute_sem_cls_loss(end_points, mode='_z')*30 # torch.tensor(0)#compute_sem_cls_loss(end_points)*10
    end_points['sem_loss_z'] = sem_loss_z

    sem_loss_xy = compute_sem_cls_loss(end_points, mode='_xy')*30 # torch.tensor(0)#compute_sem_cls_loss(end_points)*10
    end_points['sem_loss_xy'] = sem_loss_xy

    sem_loss_line = compute_sem_cls_loss(end_points, mode='_line')*30 # torch.tensor(0)#compute_sem_cls_loss(end_points)*10
    end_points['sem_loss_line'] = sem_loss_line

    vote_loss_z = compute_surface_center_loss(end_points, mode='_z')*10
    end_points['vote_loss_z'] = vote_loss_z

    vote_loss_xy = compute_surface_center_loss(end_points, mode='_xy')*10
    end_points['vote_loss_xy'] = vote_loss_xy

    vote_loss_line = compute_surface_center_loss(end_points, mode='_line')*10
    end_points['vote_loss_line'] = vote_loss_line

    center_lossz, size_lossz, sem_lossz = compute_boxsem_loss(end_points, config, mode='_z')
    end_points['center_lossz'] = center_lossz
    end_points['size_lossz'] = size_lossz
    end_points['sem_lossz'] = sem_lossz
    end_points['surface_lossz'] = center_lossz*0.5 + size_lossz*0.5 + sem_lossz

    center_lossxy, size_lossxy, sem_lossxy = compute_boxsem_loss(end_points, config, mode='_xy')
    end_points['center_lossxy'] = center_lossxy
    end_points['size_lossxy'] = size_lossxy
    end_points['sem_lossxy'] = sem_lossxy
    end_points['surface_lossxy'] = center_lossxy*0.5 + size_lossxy*0.5 + sem_lossxy

    center_lossline, size_lossline, sem_lossline = compute_boxsem_loss(end_points, config, mode='_line')
    end_points['center_lossline'] = center_lossline
    end_points['size_lossline'] = size_lossline
    end_points['sem_lossline'] = sem_lossline
    end_points['surface_lossline'] = center_lossline*0.5 + size_lossline*0.5 + sem_lossline
    
    end_points['objcue_loss'] = sem_loss_z + sem_loss_xy + sem_loss_line + vote_loss_z + vote_loss_xy + vote_loss_line + end_points['surface_lossz'] + end_points['surface_lossxy'] + end_points['surface_lossline']*2
    #return end_points['loss'], end_points

    ### Init Proposal loss
    # Vote loss
    vote_loss = compute_vote_loss(end_points)
    end_points['vote_loss'] = vote_loss

    # Obj loss
    objectness_loss, objectness_label, objectness_mask, object_assignment = \
                                                                                compute_objectness_loss(end_points, mode='center')
    end_points['objectness_loss'+'center'] = objectness_loss
    end_points['objectness_label'+'center'] = objectness_label
    end_points['objectness_mask'+'center'] = objectness_mask
    end_points['object_assignment'+'center'] = object_assignment
    total_num_proposal = objectness_label.shape[0]*objectness_label.shape[1]
    end_points['pos_ratio'] = \
                              torch.sum(objectness_label.float().cuda())/float(total_num_proposal)
    end_points['neg_ratio'] = \
                              torch.sum(objectness_mask.float())/float(total_num_proposal) - end_points['pos_ratio']

    objectness_loss_opt, objectness_label_opt, objectness_mask_opt, objectness_label_match, objectness_mask_match, object_assignment_opt = \
                                                                                compute_objectness_loss(end_points, mode='opt')
    end_points['objectness_loss'+'opt'] = objectness_loss_opt
    end_points['objectness_label'+'opt'] = objectness_label_opt
    end_points['objectness_mask'+'opt'] = objectness_mask_opt
    end_points['object_assignment'+'opt'] = object_assignment_opt
    total_num_proposal_opt = objectness_label_match.shape[0]*objectness_label_match.shape[1]
    end_points['cover_ratio_opt'] = \
                              torch.sum(objectness_mask_match.float().cuda())/float(total_num_proposal_opt)
    end_points['pos_ratio_opt'] = \
                              torch.sum(objectness_label_match.float().cuda())/float(total_num_proposal_opt)#torch.sum(objectness_mask_match.float().cuda())
    end_points['neg_ratio_opt'] = \
                              torch.sum(objectness_mask_match.float())/float(total_num_proposal_opt) - end_points['pos_ratio_opt']

    # Box loss and sem cls loss
    center_loss, heading_cls_loss, heading_reg_loss, size_cls_loss, size_reg_loss, sem_cls_loss = \
        compute_box_and_sem_cls_loss(end_points, config, mode='center')
    end_points['center_loss'] = center_loss
    end_points['heading_cls_loss'] = heading_cls_loss
    end_points['heading_reg_loss'] = heading_reg_loss
    end_points['size_cls_loss'] = size_cls_loss
    end_points['size_reg_loss'] = size_reg_loss
    end_points['sem_cls_loss'] = sem_cls_loss
    box_loss = center_loss + 0.1*heading_cls_loss + heading_reg_loss + 0.1*size_cls_loss + size_reg_loss
    end_points['box_loss'] = box_loss

    # Box loss and sem cls loss finetune
    center_loss_opt, heading_cls_loss_opt, heading_reg_loss_opt, size_cls_loss_opt, size_reg_loss_opt, sem_cls_loss_opt = \
        compute_box_and_sem_cls_loss(end_points, config, mode='opt')
    end_points['center_loss_opt'] = center_loss_opt
    end_points['heading_cls_loss_opt'] = heading_cls_loss_opt
    end_points['heading_reg_loss_opt'] = heading_reg_loss_opt
    end_points['size_cls_loss_opt'] = size_cls_loss_opt
    end_points['size_reg_loss_opt'] = size_reg_loss_opt
    end_points['sem_cls_loss_opt'] = sem_cls_loss_opt
    box_loss_opt = center_loss_opt + 0.1*heading_cls_loss_opt + heading_reg_loss_opt + 0.1*size_cls_loss_opt + size_reg_loss_opt
    end_points['box_loss_opt'] = box_loss_opt

    # Final loss function
<<<<<<< HEAD
    proposalloss = vote_loss + 0.5*objectness_loss + box_loss + 0.1*sem_cls_loss + 0.5*objectness_loss_opt + box_loss_opt + 0.1*sem_cls_loss_opt
=======
    if is_votenet_training and (not is_refine_training):
        proposalloss = vote_loss + 0.5*objectness_loss + box_loss + 0.1*sem_cls_loss
    elif (not is_votenet_training) and is_refine_training:
        proposalloss = 0.5*objectness_loss_opt + box_loss_opt + 0.1*sem_cls_loss_opt
    elif is_votenet_training and is_refine_training:
        proposalloss = vote_loss + 0.5*objectness_loss + box_loss + 0.1*sem_cls_loss + 0.5*objectness_loss_opt + box_loss_opt + 0.1*sem_cls_loss_opt
    else:
        exit(1)

    '''
    if inputs['epoch'] < EPOCH_THRESH:
        #proposalloss = vote_loss + 0.5*objectness_loss + box_loss + 0.1*sem_cls_loss + 0*box_loss_opt + 0*0.1*sem_cls_loss_opt
        #proposalloss = vote_loss + center_cueloss + 0.5*objectness_loss + box_loss + 0.1*sem_cls_loss + 0.5*objectness_losscorner + box_losscorner + 0.1*sem_cls_losscorner + 0.5*objectness_lossplane + box_lossplane + 0.1*sem_cls_lossplane
        #proposalloss = vote_loss + 0.5*objectness_loss + box_loss + 0.1*sem_cls_loss + 0.5*objectness_losscorner + box_losscorner + 0.1*sem_cls_losscorner + 0.5*objectness_lossplane + box_lossplane + 0.1*sem_cls_lossplane
        proposalloss = vote_loss + 0.5*objectness_loss + box_loss + 0.1*sem_cls_loss + 0.5*objectness_losscorner + box_losscorner + 0.1*sem_cls_losscorner + 0.5*objectness_lossplane + box_lossplane + 0.1*sem_cls_lossplane + 0.5*objectness_losscomb + box_losscomb + 0.1*sem_cls_losscomb
    #elif inputs['epoch'] < EPOCH_THRESH+80:
    #    proposalloss = 0*vote_loss + 0*0.5*objectness_loss + 0*box_loss + 0*0.1*sem_cls_loss + box_loss_opt + 0.1*sem_cls_loss_opt# + objectness_reg_loss
    else:
        #proposalloss = vote_loss + center_cueloss + 0.5*objectness_loss + box_loss + 0.1*sem_cls_loss + box_loss_opt + 0.1*sem_cls_loss_opt
        proposalloss = vote_loss + 0.5*objectness_loss + box_loss + 0.1*sem_cls_loss + box_loss_opt + 0.1*sem_cls_loss_opt
    '''
>>>>>>> f5541110
    proposalloss *= 10
    loss = proposalloss + end_points['objcue_loss']
    end_points['init_proposal_loss'] = proposalloss
    end_points['loss'] = loss ### Add the initial proposal loss term
        
    # --------------------------------------------
    # Some other statistics
    obj_pred_val = torch.argmax(end_points['objectness_scores'+'center'], 2) # B,K
    obj_acc = torch.sum((obj_pred_val==objectness_label.long()).float()*objectness_mask)/(torch.sum(objectness_mask)+1e-6)
    end_points['obj_acc'] = obj_acc

    obj_pred_val = torch.argmax(end_points['objectness_scores'+'opt'], 2) # B,K
    obj_acc = torch.sum((obj_pred_val==objectness_label_opt.long()).float()*objectness_mask_opt)/(torch.sum(objectness_mask_opt)+1e-6)
    end_points['obj_acc_opt'] = obj_acc

    obj_pred_val = torch.argmax(end_points['match_scores'], 2) # B,K
    obj_acc = torch.sum((obj_pred_val==objectness_label_match.long()).float()*objectness_mask_match)/(torch.sum(objectness_mask_match)+1e-6)
    end_points['obj_acc_match'] = obj_acc
    return loss, end_points<|MERGE_RESOLUTION|>--- conflicted
+++ resolved
@@ -1184,9 +1184,6 @@
     end_points['box_loss_opt'] = box_loss_opt
 
     # Final loss function
-<<<<<<< HEAD
-    proposalloss = vote_loss + 0.5*objectness_loss + box_loss + 0.1*sem_cls_loss + 0.5*objectness_loss_opt + box_loss_opt + 0.1*sem_cls_loss_opt
-=======
     if is_votenet_training and (not is_refine_training):
         proposalloss = vote_loss + 0.5*objectness_loss + box_loss + 0.1*sem_cls_loss
     elif (not is_votenet_training) and is_refine_training:
@@ -1208,7 +1205,6 @@
         #proposalloss = vote_loss + center_cueloss + 0.5*objectness_loss + box_loss + 0.1*sem_cls_loss + box_loss_opt + 0.1*sem_cls_loss_opt
         proposalloss = vote_loss + 0.5*objectness_loss + box_loss + 0.1*sem_cls_loss + box_loss_opt + 0.1*sem_cls_loss_opt
     '''
->>>>>>> f5541110
     proposalloss *= 10
     loss = proposalloss + end_points['objcue_loss']
     end_points['init_proposal_loss'] = proposalloss
