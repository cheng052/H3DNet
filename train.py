--- conflicted
+++ resolved
@@ -283,16 +283,12 @@
 
 CONFIG_DICT_OPT = {'remove_empty_box':False, 'use_3d_nms':True,
     'nms_iou':0.25, 'use_old_type_nms':False, 'cls_nms':True,
-<<<<<<< HEAD
     'per_class_proposal': True, 'conf_thresh':0.05*0.5,
     'dataset_config':DATASET_CONFIG}
 
 CONFIG_DICT_OPT_L = {'remove_empty_box':False, 'use_3d_nms':True,
     'nms_iou':0.5, 'use_old_type_nms':False, 'cls_nms':True,
     'per_class_proposal': True, 'conf_thresh':0.05*0.5,
-=======
-    'per_class_proposal': True, 'conf_thresh':0.05,
->>>>>>> f5541110
     'dataset_config':DATASET_CONFIG}
 
 EPOCH_THRESH = 400
